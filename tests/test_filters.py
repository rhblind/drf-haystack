--- conflicted
+++ resolved
@@ -68,14 +68,10 @@
         self.view2 = ViewSet2
         self.view3 = ViewSet3
 
-<<<<<<< HEAD
-    def test_filter_no_filters(self):
-=======
     def tearDown(self):
         MockPersonIndex().clear()
 
     def test_no_filters(self):
->>>>>>> 42b62ea2
         request = factory.get(path="/", data="", content_type="application/json")
         response = self.view1.as_view(actions={"get": "list"})(request)
         self.assertEqual(response.status_code, status.HTTP_200_OK)
@@ -165,23 +161,17 @@
 
         self.view = ViewSet
 
-<<<<<<< HEAD
-    def test_autocomplete_filter_single_term(self):
-        # Test querying the autocomplete field for a partial term. Should return 3 results
-        request = factory.get(path="/", data={"autocomplete": "gate"}, content_type="application/json")
-=======
     def tearDown(self):
         MockPersonIndex().clear()
 
     def test_autocomplete_single_term(self):
         # Test querying the autocomplete field for a partial term. Should return 4 results
         request = factory.get(path="/", data={"autocomplete": "jer"}, content_type="application/json")
->>>>>>> 42b62ea2
         response = self.view.as_view(actions={"get": "list"})(request)
         self.assertEqual(response.status_code, status.HTTP_200_OK)
         self.assertEqual(len(response.data), 4)
 
-    def test_autocomplete_filter_multiple_terms(self):
+    def test_autocomplete_multiple_terms(self):
         # Test querying the autocomplete field for multiple terms.
         # Make sure the filter AND's the terms on spaces, thus reduce the results.
         request = factory.get(path="/", data={"autocomplete": "joh mc"}, content_type="application/json")
@@ -214,20 +204,16 @@
 
         self.view = ViewSet
 
-<<<<<<< HEAD
-    def test_geo_filter_dwithin(self):
-=======
     def tearDown(self):
         MockLocationIndex().clear()
 
     def test_filter_dwithin(self):
->>>>>>> 42b62ea2
         request = factory.get(path="/", data={"from": "59.923396,10.739370", "km": 1}, content_type="application/json")
         response = self.view.as_view(actions={"get": "list"})(request)
         self.assertEqual(response.status_code, status.HTTP_200_OK)
         self.assertEqual(len(response.data), 4)
 
-    def test_geo_filter_dwithin_without_range_unit(self):
+    def test_filter_dwithin_without_range_unit(self):
         # If no range unit is supplied, no filtering will occur. Make sure we
         # get the entire data set.
         request = factory.get(path="/", data={"from": "59.923396,10.739370"}, content_type="application/json")
@@ -235,7 +221,7 @@
         self.assertEqual(response.status_code, status.HTTP_200_OK)
         self.assertEqual(len(response.data), MOCKLOCATION_DATA_SET_SIZE)
 
-    def test_geo_filter_dwithin_invalid_params(self):
+    def test_filter_dwithin_invalid_params(self):
         request = factory.get(path="/", data={"from": "i am not numeric,10.739370", "km": 1}, content_type="application/json")
         self.assertRaises(
             ValueError,
