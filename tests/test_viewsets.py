# -*- coding: utf-8 -*-
#
# Unit tests for the `drf_haystack.viewsets` classes.
#

from __future__ import absolute_import, unicode_literals

from django.core.exceptions import ImproperlyConfigured
from django.test import TestCase

from haystack.utils import Highlighter
from haystack.query import SearchQuerySet

from rest_framework import status
from rest_framework.serializers import Serializer
from rest_framework.test import APIRequestFactory

from drf_haystack.viewsets import HaystackViewSet
from drf_haystack.mixins import HighlighterMixin

from .mockapp.models import MockPerson
from .mockapp.search_indexes import MockPersonIndex


factory = APIRequestFactory()


class HaystackViewSetTestCase(TestCase):

    fixtures = ["mockperson"]

    def setUp(self):
        MockPersonIndex().reindex()

        class ViewSet(HaystackViewSet):
            serializer_class = Serializer

        self.view = ViewSet

<<<<<<< HEAD
    def test_viewset_get_queryset_no_queryset(self):
=======
    def tearDown(self):
        MockPersonIndex().clear()

    def test_get_queryset_no_queryset(self):
>>>>>>> 42b62ea2
        request = factory.get(path="/", data="", content_type="application/json")
        response = self.view.as_view(actions={"get": "list"})(request)
        self.assertEqual(response.status_code, status.HTTP_200_OK)

    def test_viewset_get_queryset_with_queryset(self):
        setattr(self.view, "queryset", SearchQuerySet().all())
        request = factory.get(path="/", data="", content_type="application/json")
        response = self.view.as_view(actions={"get": "list"})(request)
        self.assertEqual(response.status_code, status.HTTP_200_OK)

<<<<<<< HEAD
    def test_viewset_get_queryset_with_index_models(self):
        setattr(self.view, "index_models", [MockLocation])
=======
    def test_get_queryset_with_index_models(self):
        setattr(self.view, "index_models", [MockPerson])
>>>>>>> 42b62ea2
        request = factory.get(path="/", data="", content_type="application/json")
        response = self.view.as_view(actions={"get": "list"})(request)
        self.assertEqual(response.status_code, status.HTTP_200_OK)

    def test_viewset_get_object(self):
        request = factory.get(path="/", data="", content_type="application/json")
        response = self.view.as_view(actions={"get": "retrieve"})(request, pk=1)
        self.assertEqual(response.status_code, status.HTTP_200_OK)

    def test_viewset_get_obj_raise_404(self):
        request = factory.get(path="/", data="", content_type="application/json")
        response = self.view.as_view(actions={"get": "retrieve"})(request, pk=100000)
        self.assertEqual(response.status_code, status.HTTP_404_NOT_FOUND)

    def test_viewset_get_object_invalid_lookup_field(self):
        request = factory.get(path="/", data="", content_type="application/json")
        self.assertRaises(
            AttributeError,
            self.view.as_view(actions={"get": "retrieve"}), request, invalid_lookup=1
        )

    def test_viewset_get_obj_override_lookup_field(self):
        setattr(self.view, "lookup_field", "custom_lookup")
        request = factory.get(path="/", data="", content_type="application/json")
        response = self.view.as_view(actions={"get": "retrieve"})(request, custom_lookup=1)
        self.assertEqual(response.status_code, status.HTTP_200_OK)


class HaystackHighlightViewSetTestCase(TestCase):

    def setUp(self):

        class ViewSet(HighlighterMixin, HaystackViewSet):
            serializer_class = Serializer
            highlighter_class = Highlighter

        self.view = ViewSet

    def test_viewset_highlighter_context(self):
        request = factory.get(path="/", data="", content_type="application/json")
        response = self.view.as_view(actions={"get": "list"})(request)

    # def test_highlight_viewset_no_highlighter(self):
    #
    #     class ViewSet(HighlighterMixin, HaystackViewSet):
    #         serializer_class = Serializer
    #         highlighter_class = None<|MERGE_RESOLUTION|>--- conflicted
+++ resolved
@@ -5,18 +5,13 @@
 
 from __future__ import absolute_import, unicode_literals
 
-from django.core.exceptions import ImproperlyConfigured
 from django.test import TestCase
-
-from haystack.utils import Highlighter
 from haystack.query import SearchQuerySet
-
 from rest_framework import status
 from rest_framework.serializers import Serializer
 from rest_framework.test import APIRequestFactory
 
 from drf_haystack.viewsets import HaystackViewSet
-from drf_haystack.mixins import HighlighterMixin
 
 from .mockapp.models import MockPerson
 from .mockapp.search_indexes import MockPersonIndex
@@ -37,75 +32,45 @@
 
         self.view = ViewSet
 
-<<<<<<< HEAD
-    def test_viewset_get_queryset_no_queryset(self):
-=======
     def tearDown(self):
         MockPersonIndex().clear()
 
     def test_get_queryset_no_queryset(self):
->>>>>>> 42b62ea2
         request = factory.get(path="/", data="", content_type="application/json")
         response = self.view.as_view(actions={"get": "list"})(request)
         self.assertEqual(response.status_code, status.HTTP_200_OK)
 
-    def test_viewset_get_queryset_with_queryset(self):
+    def test_get_queryset_with_queryset(self):
         setattr(self.view, "queryset", SearchQuerySet().all())
         request = factory.get(path="/", data="", content_type="application/json")
         response = self.view.as_view(actions={"get": "list"})(request)
         self.assertEqual(response.status_code, status.HTTP_200_OK)
 
-<<<<<<< HEAD
-    def test_viewset_get_queryset_with_index_models(self):
-        setattr(self.view, "index_models", [MockLocation])
-=======
     def test_get_queryset_with_index_models(self):
         setattr(self.view, "index_models", [MockPerson])
->>>>>>> 42b62ea2
         request = factory.get(path="/", data="", content_type="application/json")
         response = self.view.as_view(actions={"get": "list"})(request)
         self.assertEqual(response.status_code, status.HTTP_200_OK)
 
-    def test_viewset_get_object(self):
+    def test_get_object(self):
         request = factory.get(path="/", data="", content_type="application/json")
         response = self.view.as_view(actions={"get": "retrieve"})(request, pk=1)
         self.assertEqual(response.status_code, status.HTTP_200_OK)
 
-    def test_viewset_get_obj_raise_404(self):
+    def test_get_obj_raise_404(self):
         request = factory.get(path="/", data="", content_type="application/json")
         response = self.view.as_view(actions={"get": "retrieve"})(request, pk=100000)
         self.assertEqual(response.status_code, status.HTTP_404_NOT_FOUND)
 
-    def test_viewset_get_object_invalid_lookup_field(self):
+    def test_get_object_invalid_lookup_field(self):
         request = factory.get(path="/", data="", content_type="application/json")
         self.assertRaises(
             AttributeError,
             self.view.as_view(actions={"get": "retrieve"}), request, invalid_lookup=1
         )
 
-    def test_viewset_get_obj_override_lookup_field(self):
+    def test_get_obj_override_lookup_field(self):
         setattr(self.view, "lookup_field", "custom_lookup")
         request = factory.get(path="/", data="", content_type="application/json")
         response = self.view.as_view(actions={"get": "retrieve"})(request, custom_lookup=1)
         self.assertEqual(response.status_code, status.HTTP_200_OK)
-
-
-class HaystackHighlightViewSetTestCase(TestCase):
-
-    def setUp(self):
-
-        class ViewSet(HighlighterMixin, HaystackViewSet):
-            serializer_class = Serializer
-            highlighter_class = Highlighter
-
-        self.view = ViewSet
-
-    def test_viewset_highlighter_context(self):
-        request = factory.get(path="/", data="", content_type="application/json")
-        response = self.view.as_view(actions={"get": "list"})(request)
-
-    # def test_highlight_viewset_no_highlighter(self):
-    #
-    #     class ViewSet(HighlighterMixin, HaystackViewSet):
-    #         serializer_class = Serializer
-    #         highlighter_class = None